from pynwb import register_class
from pynwb.file import NWBFile
from pynwb.icephys import IntracellularElectrode, PatchClampSeries
from pynwb.base import TimeSeries
import numpy as np
try:
    from pynwb.core import DynamicTable, DynamicTableRegion, VectorIndex
except ImportError:
    from hdmf.common import DynamicTable, DynamicTableRegion, VectorIndex
from hdmf.utils import docval, popargs, getargs, call_docval_func, get_docval, fmt_docval_args
import warnings
import pandas as pd
<<<<<<< HEAD
from collections import OrderedDict
from copy import copy
=======
import numpy as np
>>>>>>> 2ffac386

namespace = 'ndx-icephys-meta'


# TODO to_hierarchical_dataframe, the intracellular_recordings id column does not get the intracellular_recordings label
# TODO Update notebooks to use the predefined stimulus type column rather than adding a custom one
# TODO Show replacing references with object_ids for intracellular_recordings in notebooks
# TODO Profile read (and write) performance for the extension


class HierarchicalDynamicTableMixin(object):
    """
    Mixin class for defining specialized functionality for hierarchical dynamic tables.


    Assumptions:

    1) The current implementation assumes that there is only one DynamicTableRegion column
    that needs to be expanded as part of the hierarchy.  Allowing multiple hierarchical
    columns in a single table get tricky, because it is unclear how those rows should
    be joined. To clarify, allowing multiple DynamicTableRegion should be fine, as long
    as only one of them should be expanded as part of the hierarchy.

    2) The default implementation of the get_hierarchy_column_name function assumes that
    the first DynamicTableRegion that references a DynamicTable that inherits from
    HierarchicalDynamicTableMixin is the one that should be expanded as part of the
    hierarchy of tables. If there is no such column, then the default implementation
    assumes that the first DynamicTableRegion column is the one that needs to be expanded.
    These assumption of get_hierarchy_column_name can be easily fixed by overwriting
    the function in the subclass to return the name of the approbritate column.
    """

    def get_hierarchy_column_name(self):
        """
        Get the name of column that references another DynamicTable that
        is itself a HierarchicalDynamicTableMixin table.

        :returns: String with the column name or None
        """
        first_col = None
        for col_index, col in enumerate(self.columns):
            if isinstance(col, DynamicTableRegion):
                first_col = col.name
                if isinstance(col.table, HierarchicalDynamicTableMixin):
                    return col.name
        return first_col

    def get_referencing_column_names(self):
        """
        Determine the names of all columns that reference another table, i.e.,
        find all DynamicTableRegion type columns

        Returns: List of strings with the column names
        """
        col_names = []
        for col_index, col in enumerate(self.columns):
            if isinstance(col, DynamicTableRegion):
                col_names.append(col.name)
        return col_names

    def get_targets(self, include_self=False):
        """
        Get a list of the full table hierarchy, i.e., recursively list all
        tables referenced in the hierarchy.

        Returns: List of DynamicTable objects

        """
        hcol_name = self.get_hierarchy_column_name()
        hcol = self[hcol_name]
        hcol_target = hcol.table if isinstance(hcol, DynamicTableRegion) else hcol.target.table
        if isinstance(hcol_target, HierarchicalDynamicTableMixin):
            re = [self, ] if include_self else []
            re += [hcol_target, ]
            re += hcol_target.get_targets()
            return re
        else:
            return [hcol_target, ]

    def to_denormalized_dataframe(self, flat_column_index=False):
        """
        Shorthand for 'self.to_hierarchical_dataframe().reset_index()'

        The function denormalizes the hierarchical table and represents all data as
        columns in the resulting dataframe.
        """
        hier_df = self.to_hierarchical_dataframe(flat_column_index=True)
        flat_df = hier_df.reset_index()
        if not flat_column_index:
            # cn[0] is the level, cn[1:] is the label. If cn has only 2 elements than use cn[1] instead to
            # avoid creating column labels that are tuples with just one element
            mi_tuples = [(cn[0], cn[1:] if len(cn) > 2 else cn[1])
                         for cn in flat_df.columns]
            flat_df.columns = pd.MultiIndex.from_tuples(mi_tuples, names=('source_table', 'label'))

        return flat_df

    def to_hierarchical_dataframe(self, flat_column_index=False):
        """
        Create a Pandas dataframe with a hierarchical MultiIndex index that represents the
        hierarchical dynamic table.
        """
        # Get the references column
        hcol_name = self.get_hierarchy_column_name()
        hcol = self[hcol_name]
        hcol_target = hcol.table if isinstance(hcol, DynamicTableRegion) else hcol.target.table

        # Create the data variables we need to collect the data for our output dataframe and associated index
        index = []
        data = []
        columns = None
        index_names = None

        # If we have indexed columns (other than our hierarchical column) then our index data for our
        # MultiIndex will contain lists as elements (which are not hashable) and as such create an error.
        # As such we need to check if we have any affected columns so we can  fix our data
        indexed_column_indicies = np.where([isinstance(self[colname], VectorIndex)
                                            for colname in self.colnames if colname != hcol_name])[0]
        indexed_column_indicies += 1  # Need to increment by 1 since we add the row id in our iteration below

        # Case 1:  Our DynamicTableRegion column points to a regular DynamicTable
        #          If this is the case than we need to de-normalize the data and flatten the hierarchy
        if not isinstance(hcol_target, HierarchicalDynamicTableMixin):
            # 1) Iterate over all rows in our hierarchical columns (i.e,. the DynamicTableRegion column)
            for row_index, row_df in enumerate(hcol[:]):  # need hcol[:] here in case this is an h5py.Dataset
                # 1.1): Since hcol is a DynamicTableRegion, each row returns another DynamicTable so we
                #       next need to iterate over all rows in that table to denormalize our data
                for row in row_df.itertuples(index=True):
                    # 1.1.1) Determine the column data for our row. Each selected row from our target table
                    #        becomes a row in our flattened table
                    data.append(row)
                    # 1.1.2) Determine the multi-index tuple for our row, consisting of: i) id of the row in this
                    #        table, ii) all columns (except the hierarchical column we are flattening), and
                    #        iii) the index (i.e., id) from our target row
                    index_data = ([self.id[row_index], ] +
                                  [self[row_index, colname] for colname in self.colnames if colname != hcol_name])
                    for i in indexed_column_indicies:  # Fix data from indexed columns
                        index_data[i] = tuple(index_data[i])  # Convert from list to tuple (which is hashable)
                    index.append(tuple(index_data))
                    # Determine the names for our index and columns of our output table if this is the first row.
                    # These are constant for all rows so we only need to do this onle once for the first row.
                    if row_index == 0:
                        index_names = ([(self.name, 'id')] +
                                       [(self.name, colname)
                                        for colname in self.colnames if colname != hcol_name])
                        if flat_column_index:
                            columns = ['id', ] + list(row_df.columns)
                        else:
                            columns = pd.MultiIndex.from_tuples([(hcol_target.name, 'id'), ] +
                                                                [(hcol_target.name, c) for c in row_df.columns],
                                                                names=('source_table', 'label'))
        # Case 2:  Our DynamicTableRegion columns points to another HierarchicalDynamicTable.
        else:
            # 1) First we need to recursively flatten the hierarchy by calling 'to_hierarchical_dataframe()'
            #    (i.e., this function) on the target of our hierarchical column
            hcol_hdf = hcol_target.to_hierarchical_dataframe(flat_column_index=flat_column_index)
            # 2) Iterate over all rows in our hierarchcial columns (i.e,. the DynamicTableRegion column)
            for row_index, row_df_level1 in enumerate(hcol[:]):   # need hcol[:] here  in case this is an h5py.Dataset
                # 1.1): Since hcol is a DynamicTableRegion, each row returns another DynamicTable so we
                #       next need to iterate over all rows in that table to denormalize our data
                for row_df_level2 in row_df_level1.itertuples(index=True):
                    # 1.1.2) Since our target is itself a HierarchicalDynamicTable each target row itself
                    #        may expand into multiple rows in flattened hcol_hdf. So we now need to look
                    #        up the rows in hcol_hdf that correspond to the rows in row_df_level2.
                    #        NOTE: In this look-up we assume that the ids (and hence the index) of
                    #              each row in the table are in fact unique.
                    for row_tuple_level3 in hcol_hdf.loc[[row_df_level2[0]]].itertuples(index=True):
                        # 1.1.2.1) Determine the column data for our row.
                        data.append(row_tuple_level3[1:])
                        # 1.1.2.2) Determine the multi-index tuple for our row,
                        index_data = ([self.id[row_index], ] +
                                      [self[row_index, colname] for colname in self.colnames if colname != hcol_name] +
                                      list(row_tuple_level3[0]))
                        for i in indexed_column_indicies:  # Fix data from indexed columns
                            index_data[i] = tuple(index_data[i])  # Convert from list to tuple (which is hashable)
                        index.append(tuple(index_data))
                        # Determine the names for our index and columns of our output table if this is the first row
                        if row_index == 0:
                            index_names = ([(self.name, "id")] +
                                           [(self.name, colname)
                                            for colname in self.colnames if colname != hcol_name] +
                                           hcol_hdf.index.names)
                            columns = hcol_hdf.columns

        # Construct the pandas dataframe with the hierarchical multi-index
        multi_index = pd.MultiIndex.from_tuples(index, names=index_names)
        out_df = pd.DataFrame(data=data, index=multi_index, columns=columns)
        return out_df


@register_class('AlignedDynamicTable', namespace)
class AlignedDynamicTable(DynamicTable):
    """
    DynamicTable container that subports storing a collection of subtables. Each sub-table is a
    DynamicTable itself that is aligned with the main table by row index. I.e., all
    DynamicTables stored in this group MUST have the same number of rows. This type effectively
    defines a 2-level table in which the main data is stored in the main table implementd by this type
    and additional columns of the table are grouped into categories, with each category being'
    represented by a separate DynamicTable stored within the group.
    """
    __fields__ = (
        {'name': 'category_tables', 'child': True},
        'description')

    @docval(*get_docval(DynamicTable.__init__),
            {'name': 'category_tables', 'type': list,
             'doc': 'List of DynamicTables to be added to the container', 'default': None},
            {'name': 'categories', 'type': 'array_data',
             'doc': 'List of names with the ordering of category tables', 'default': None})
    def __init__(self, **kwargs):
        in_category_tables = popargs('category_tables', kwargs)
        in_categories = popargs('categories', kwargs)
        if in_categories is None and in_category_tables is not None:
            in_categories = [tab.name for tab in in_category_tables]
        if in_categories is not None and in_category_tables is None:
            raise ValueError("Categories provided but no category_tables given")
        # at this point both in_categories and in_category_tables should either both be None or both be a list
        if in_categories is not None:
            if len(in_categories) != len(in_category_tables):
                raise ValueError("%s category category_tables given but %s categories specified" %
                                 (len(in_category_tables), len(in_categories)))
        # Initialize the main dynamic table
        call_docval_func(super().__init__, kwargs)
        # Create and set all sub-categories
        dts = OrderedDict()
        # Add the custom categories given as inputs
        if in_category_tables is not None:
            # We may need to resize our main table when adding categories as the user may not have set ids
            if len(in_category_tables) > 0:
                # We have categories to process
                if len(self.id) == 0:
                    # The user did not initialize our main table id's nor set columns for our main table
                    for i in range(len(in_category_tables[0])):
                        self.id.append(i)
            # Add the user-provided categories in the correct order as described by the categories
            # This is necessary, because we do not store the categories explicitly but we maintain them
            # as the order of our self.category_tables. In this makes sure look-ups are consistent.
            lookup_index = OrderedDict([(k, -1) for k in in_categories])
            for i, v in enumerate(in_category_tables):
                if v.name not in lookup_index:
                    raise ValueError("DynamicTable %s does not appear in categories" % v.name)
                if lookup_index[v.name] >= 0:
                    raise ValueError("Duplicate table name %s found in input dynamic_ables:" % v.name)
                lookup_index[v.name] = i
            for table_name, tabel_index in lookup_index.items():
                if tabel_index < 0:
                    raise ValueError("DyanmicTable %s listed in categories but does not appear in category_tables" %
                                     table_name)
                category = in_category_tables[tabel_index]
                if len(category) != len(self):
                    raise ValueError('New category DynamicTable does not align, it has %i rows expected %i' %
                                     (len(category), len(self)))
                dts[category.name] = category
        # Set the self.category_tables attribute, which will set the parent/child relationships for the category_tables
        self.category_tables = dts

    @docval({'name': 'val', 'type': (str, tuple), 'doc': 'The name of the category or column to check.'})
    def __contains__(self, val):
        """
        Check if the give value (i.e., column) exists in this table

        If the val is a string then check if the given category exists. If val is a tuple
        of two strings (category, colname) then check for the given category if the given
        colname exists.
        """
        if isinstance(val, str):
            return val in self.category_tables
        elif isinstance(val, tuple):
            if len(val) != 2:
                raise ValueError("Expected tuple of strings of length 2 got tuple of length %i" % len(val))
            return val[1] in self.get_category(val[0])

    @property
    def categories(self):
        """
        Get the list of names the categories

        Short-hand for list(self.category_tables.keys())

        :raises: KeyError if the given name is not in self.category_tables
        """
        return list(self.category_tables.keys())

    @docval({'name': 'category', 'type': DynamicTable, 'doc': 'Add a new DynamicTable category'},)
    def add_category(self, **kwargs):
        """
        Add a new DynamicTable to the AlignedDynamicTable to create a new category in the table.

        NOTE: The table must align with (i.e, have the same number of rows as) the main data table (and
        other category tables). I.e., if the AlignedDynamicTable is already populated with data
        then we have to populate the new category with the corresponding data before adding it.

        :raises: ValueError is raised if the input table does not have the same number of rows as the main table
        """
        category = getargs('category', kwargs)
        if len(category) != len(self):
            raise ValueError('New category DynamicTable does not align, it has %i rows expected %i' %
                             (len(category), len(self)))
        if category.name in self.category_tables:
            raise ValueError("Category %s already in the table" % category.name)
        self.category_tables[category.name] = category
        category.parent = self

    @docval({'name': 'name', 'type': str, 'doc': 'Name of the category we want to retrieve'})
    def get_category(self, **kwargs):
        return self.category_tables[popargs('name', kwargs)]

    @docval(*get_docval(DynamicTable.add_column),
            {'name': 'category', 'type': str, 'doc': 'The category the column should be added to',
             'default': None})
    def add_column(self, **kwargs):
        """
        Add a column to the table

        :raises: KeyError if the category does not exist

        """
        category_name = popargs('category', kwargs)
        if category_name is None:
            # Add the column to our main table
            call_docval_func(super().add_column, kwargs)
        else:
            # Add the column to a sub-category table
            category = self.get_category(category_name)
            category.add_column(**kwargs)

    @docval({'name': 'data', 'type': dict, 'doc': 'the data to put in this row', 'default': None},
            {'name': 'id', 'type': int, 'doc': 'the ID for the row', 'default': None},
            {'name': 'enforce_unique_id', 'type': bool, 'doc': 'enforce that the id in the table must be unique',
             'default': False},
            allow_extra=True)
    def add_row(self, **kwargs):
        """
        We can either provide the row data as a single dict or by specifying a dict for each category
        """
        data, row_id, enforce_unique_id = popargs('data', 'id', 'enforce_unique_id', kwargs)
        data = data if data is not None else kwargs

        # extract the category data
        category_data = {k: data.pop(k) for k in self.categories if k in data}

        # Check that we have the approbriate categories provided
        missing_categories = set(self.categories) - set(list(category_data.keys()))
        if missing_categories:
            raise ValueError(
                '\n'.join([
                    'row data keys don\'t match available categories',
                    'missing {} category keys: {}'.format(len(missing_categories), missing_categories)
                ])
            )
        # Add the data to our main dynamic table
        data['id'] = row_id
        data['enforce_unique_id'] = enforce_unique_id
        call_docval_func(super().add_row, data)

        # Add the data to all out dynamic table categories
        for category, values in category_data.items():
            self.category_tables[category].add_row(**values)

    @docval({'name': 'ignore_category_ids', 'type': bool,
             'doc': "Ignore id columns of sub-category tables", 'default': False},
            {'name': 'electrode_refs_as_objectids', 'type': bool,
             'doc': 'replace object references in the electrode column with object_ids',
             'default': False},
            {'name': 'stimulus_refs_as_objectids', 'type': bool,
             'doc': 'replace object references in the stimulus column with object_ids',
             'default': False},
            {'name': 'response_refs_as_objectids', 'type': bool,
             'doc': 'replace object references in the response column with object_ids',
             'default': False}
            )
    def to_dataframe(self, **kwargs):
        """Convert the collection of tables to a single pandas DataFrame"""
        dfs = [super().to_dataframe().reset_index(), ]
        if getargs('ignore_category_ids', kwargs):
            dfs += [category.to_dataframe() for category in self.category_tables.values()]
        else:
            dfs += [category.to_dataframe().reset_index() for category in self.category_tables.values()]
        names = [self.name, ] + list(self.category_tables.keys())
        res = pd.concat(dfs, axis=1, keys=names)
        if getargs('electrode_refs_as_objectids', kwargs):
            res[('electrodes', 'electrode')] = [e.object_id for e in res[('electrodes', 'electrode')]]
        if getargs('stimulus_refs_as_objectids', kwargs):
            res[('stimuli', 'stimulus')] = [(e[0], e[1],  e[2].object_id) for e in res[('stimuli', 'stimulus')]]
        if getargs('response_refs_as_objectids', kwargs):
            res[('responses', 'response')] = [(e[0], e[1],  e[2].object_id) for e in res[('responses', 'response')]]
        res.set_index((self.name, 'id'), drop=True, inplace=True)
        return res

    def __getitem__(self, item):
        """
        If item is:
        * int : Return a single row of the table
        * string : Return a single category of the table
        * tuple: Get a column, row, or cell from a particular category

        :returns: DataFrame when retrieving a row or category. Returns scalar when selecting a cell.
                 Returns a VectorData/VectorIndex when retrieving a single column.
        """
        if isinstance(item, (int, list, np.ndarray, slice)):
            # get a single full row from all tables
            dfs = ([super().__getitem__(item).reset_index(), ] +
                   [category[item].reset_index() for category in self.category_tables.values()])
            names = [self.name, ] + list(self.category_tables.keys())
            res = pd.concat(dfs, axis=1, keys=names)
            res.set_index((self.name, 'id'), drop=True, inplace=True)
            return res
        elif isinstance(item, str):
            # get a single category
            return self.get_category(item).to_dataframe()
        elif isinstance(item, tuple):
            # get a column, row, or cell from a particular category
            return self.get_category(item[0])[item[1:]]


@register_class('IntracellularElectrodesTable', namespace)
class IntracellularElectrodesTable(DynamicTable):
    """
    Table for storing intracellular electrode related metadata'
    """
    __columns__ = (
        {'name': 'electrode',
         'description': 'Column for storing the reference to the intracellular electrode',
         'required': True,
         'index': False,
         'table': False},
    )

    @docval(*get_docval(DynamicTable.__init__, 'id', 'columns', 'colnames'))
    def __init__(self, **kwargs):
        # Define defaultb name and description settings
        kwargs['name'] = 'electrodes'
        kwargs['description'] = ('Table for storing intracellular electrode related metadata')
        # Initialize the DynamicTable
        call_docval_func(super().__init__, kwargs)


@register_class('IntracellularStimuliTable', namespace)
class IntracellularStimuliTable(DynamicTable):
    """
    Table for storing intracellular electrode related metadata'
    """
    __columns__ = (
        {'name': 'stimulus',
         'description': 'Column storing the reference to the recorded stimulus for the recording (rows)',
         'required': True,
         'index': False,
         'table': False},
    )

    @docval(*get_docval(DynamicTable.__init__, 'id', 'columns', 'colnames'))
    def __init__(self, **kwargs):
        # Define defaultb name and description settings
        kwargs['name'] = 'stimuli'
        kwargs['description'] = ('Table for storing intracellular stimulus related metadata')
        # Initialize the DynamicTable
        call_docval_func(super().__init__, kwargs)


@register_class('IntracellularResponsesTable', namespace)
class IntracellularResponsesTable(DynamicTable):
    """
    Table for storing intracellular electrode related metadata'
    """
    __columns__ = (
        {'name': 'response',
         'description': 'Column storing the reference to the recorded response for the recording (rows)',
         'required': True,
         'index': False,
         'table': False},
    )

    @docval(*get_docval(DynamicTable.__init__, 'id', 'columns', 'colnames'))
    def __init__(self, **kwargs):
        # Define defaultb name and description settings
        kwargs['name'] = 'responses'
        kwargs['description'] = ('Table for storing intracellular response related metadata')
        # Initialize the DynamicTable
        call_docval_func(super().__init__, kwargs)


@register_class('IntracellularRecordingsTable', namespace)
class IntracellularRecordingsTable(AlignedDynamicTable):
    """
    A table to group together a stimulus and response from a single electrode and
    a single simultaneous_recording. Each row in the table represents a single recording consisting
    typically of a stimulus and a corresponding response.
    """
    @docval(*get_docval(AlignedDynamicTable.__init__, 'id', 'columns', 'colnames', 'category_tables', 'categories'))
    def __init__(self, **kwargs):
        kwargs['name'] = 'intracellular_recordings'
        kwargs['description'] = ('A table to group together a stimulus and response from a single electrode '
                                 'and a single simultaneous recording and for storing metadata about the '
                                 'intracellular recording.')
        in_category_tables = getargs('category_tables', kwargs)
        if in_category_tables is None or len(in_category_tables) == 0:
            kwargs['category_tables'] = [IntracellularElectrodesTable(),
                                         IntracellularStimuliTable(),
                                         IntracellularResponsesTable()]
            kwargs['categories'] = None
        else:
            # Check if our required data tables are supplied, otherwise add them to the list
            required_dynamic_table_given = [-1 for i in range(3)]  # The first three are our required tables
            for i, tab in enumerate(in_category_tables):
                if isinstance(tab, IntracellularElectrodesTable):
                    required_dynamic_table_given[0] = i
                elif isinstance(tab, IntracellularStimuliTable):
                    required_dynamic_table_given[1] = i
                elif isinstance(tab, IntracellularResponsesTable):
                    required_dynamic_table_given[2] = i
            # Check if the supplied tables contain data but not all required tables have been supplied
            required_dynamic_table_missing = np.any(np.array(required_dynamic_table_given[0:3]) < 0)
            if len(in_category_tables[0]) != 0 and required_dynamic_table_missing:
                raise ValueError("IntracellularElectrodeTable, IntracellularStimuliTable, and "
                                 "IntracellularResponsesTable are required when adding custom, non-empty "
                                 "tables to IntracellularRecordingsTable as the missing data for the required "
                                 "tables cannot be determined automatically")
            # Compile the complete list of tables
            dynamic_table_arg = copy(in_category_tables)
            categories_arg = [] if getargs('categories', kwargs) is None else copy(getargs('categories', kwargs))
            if required_dynamic_table_missing:
                if required_dynamic_table_given[2] < 0:
                    dynamic_table_arg.append(IntracellularResponsesTable)
                    if not dynamic_table_arg[-1].name in categories_arg:
                        categories_arg.insert(0, dynamic_table_arg[-1].name)
                if required_dynamic_table_given[1] < 0:
                    dynamic_table_arg.append(IntracellularStimuliTable())
                    if not dynamic_table_arg[-1].name in categories_arg:
                        categories_arg.insert(0, dynamic_table_arg[-1].name)
                if required_dynamic_table_given[0] < 0:
                    dynamic_table_arg.append(IntracellularElectrodesTable())
                    if not dynamic_table_arg[-1].name in categories_arg:
                        categories_arg.insert(0, dynamic_table_arg[-1].name)
            kwargs['category_tables'] = dynamic_table_arg
            kwargs['categories'] = categories_arg

        call_docval_func(super().__init__, kwargs)

    @docval({'name': 'electrode', 'type': IntracellularElectrode, 'doc': 'The intracellular electrode used'},
            {'name': 'stimulus_start_index', 'type': 'int', 'doc': 'Start index of the stimulus', 'default': -1},
            {'name': 'stimulus_index_count', 'type': 'int', 'doc': 'Stop index of the stimulus', 'default': -1},
            {'name': 'stimulus', 'type': TimeSeries,
             'doc': 'The TimeSeries (usually a PatchClampSeries) with the stimulus',
             'default': None},
            {'name': 'response_start_index', 'type': 'int', 'doc': 'Start index of the response', 'default': -1},
            {'name': 'response_index_count', 'type': 'int', 'doc': 'Stop index of the response', 'default': -1},
            {'name': 'response', 'type': TimeSeries,
             'doc': 'The TimeSeries (usually a PatchClampSeries) with the response',
             'default': None},
            {'name': 'electrode_metadata', 'type': dict,
             'doc': 'Additional electrode metadata to be stored in the electrodes table', 'default': None},
            {'name': 'stimulus_metadata', 'type': dict,
             'doc': 'Additional stimulus metadata to be stored in the stimuli table', 'default': None},
            {'name': 'response_metadata', 'type': dict,
             'doc': 'Additional resposnse metadata to be stored in the responses table', 'default': None},
            returns='Integer index of the row that was added to this table',
            rtype=int,
            allow_extra=True)
    def add_recording(self, **kwargs):
        """
        Add a single recording to the IntracellularRecordingsTable table.

        Typically, both stimulus and response are expected. However, in some cases only a stimulus
        or a resposne may be recodred as part of a recording. In this case, None, may be given
        for either stimulus or response, but not both. Internally, this results in both stimulus
        and response pointing to the same timeseries, while the start_index and index_count for
        the invalid series will both be set to -1.
        """
        # Get the input data
        stimulus_start_index, stimulus_index_count, stimulus = popargs('stimulus_start_index',
                                                                       'stimulus_index_count',
                                                                       'stimulus',
                                                                       kwargs)
        response_start_index, response_index_count, response = popargs('response_start_index',
                                                                       'response_index_count',
                                                                       'response',
                                                                       kwargs)
        electrode = popargs('electrode', kwargs)
        # Confirm that we have at least a valid stimulus or response
        if stimulus is None and response is None:
            raise ValueError("stimulus and response cannot both be None.")

        # Compute the start and stop index if necessary
        if stimulus is not None:
            stimulus_start_index = stimulus_start_index if stimulus_start_index >= 0 else 0
            stimulus_num_samples = stimulus.num_samples
            stimulus_index_count = (stimulus_index_count
                                    if stimulus_index_count >= 0
                                    else (stimulus_num_samples - stimulus_start_index))
            if stimulus_index_count is None:
                raise IndexError("Invalid stimulus_index_count cannot be determined from stimulus data.")
            if stimulus_num_samples is not None:
                if stimulus_start_index >= stimulus_num_samples:
                    raise IndexError("stimulus_start_index out of range")
                if (stimulus_start_index + stimulus_index_count) > stimulus_num_samples:
                    raise IndexError("stimulus_start_index+stimulus_index_count out of range")
        if response is not None:
            response_start_index = response_start_index if response_start_index >= 0 else 0
            response_num_samples = response.num_samples
            response_index_count = (response_index_count
                                    if response_index_count >= 0
                                    else (response_num_samples - response_start_index))
            if response_index_count is None:
                raise IndexError("Invalid response_index_count cannot be determined from stimulus data.")
            if response_num_samples is not None:
                if response_start_index > response_num_samples:
                    raise IndexError("response_start_index out of range")
                if (response_start_index + response_index_count) > response_num_samples:
                    raise IndexError("response_start_index+response_index_count out of range")

        # If either stimulus or response are None, then set them to the same TimeSeries to keep the I/O happy
        response = response if response is not None else stimulus
        stimulus = stimulus if stimulus is not None else response

        # Make sure the types are compatible
        if ((response.neurodata_type.startswith("CurrentClamp") and
                stimulus.neurodata_type.startswith("VoltageClamp")) or
                (response.neurodata_type.startswith("VoltageClamp") and
                 stimulus.neurodata_type.startswith("CurrentClamp"))):
            raise ValueError("Incompatible types given for 'stimulus' and 'response' parameters. "
                             "'stimulus' is of type %s and 'response' is of type %s." %
                             (stimulus.neurodata_type, response.neurodata_type))
        if response.neurodata_type == 'IZeroClampSeries':
            if stimulus is not None:
                raise ValueError("stimulus should usually be None for IZeroClampSeries response")
        if isinstance(response, PatchClampSeries) and isinstance(stimulus, PatchClampSeries):
            # # We could also check sweep_number, but since it is mostly relevant to the deprecated SweepTable
            # # we don't really need to enforce it here
            # if response.sweep_number != stimulus.sweep_number:
            #     warnings.warn("sweep_number are usually expected to be the same for PatchClampSeries type "
            #                   "stimulus and response pairs in an intracellular recording.")
            if response.electrode != stimulus.electrode:
                raise ValueError("electrodes are usually expected to be the same for PatchClampSeries type "
                                 "stimulus and response pairs in an intracellular recording.")

        # Compile the electrodes table data
        electrodes = popargs('electrode_metadata', kwargs)
        if electrodes is None:
            electrodes = {}
        electrodes['electrode'] = electrode

        # Compile the stimuli table data
        stimuli = popargs('stimulus_metadata', kwargs)
        if stimuli is None:
            stimuli = {}
        stimuli['stimulus'] = (stimulus_start_index, stimulus_index_count, stimulus)

        # Compile the reponses table data
        responses = popargs('response_metadata', kwargs)
        if responses is None:
            responses = {}
        responses['response'] = (response_start_index, response_index_count, response)

        _ = super().add_row(enforce_unique_id=True,
                            electrodes=electrodes,
                            responses=responses,
                            stimuli=stimuli,
                            **kwargs)
        return len(self) - 1


@register_class('SimultaneousRecordingsTable', namespace)
class SimultaneousRecordingsTable(DynamicTable, HierarchicalDynamicTableMixin):
    """
    A table for grouping different intracellular recordings from the
    IntracellularRecordingsTable table together that were recorded simultaneously
    from different electrodes.
    """

    __columns__ = (
        {'name': 'recordings',
         'description': 'Column with a references to one or more rows in the IntracellularRecordingsTable table',
         'required': True,
         'index': True,
         'table': True},
    )

    @docval({'name': 'intracellular_recordings_table',
             'type': IntracellularRecordingsTable,
             'doc': 'the IntracellularRecordingsTable table that the recordings column indexes. May be None when '
                    'reading the Container from file as the table attribute is already populated in this case '
                    'but otherwise this is required.',
             'default': None},
            *get_docval(DynamicTable.__init__, 'id', 'columns', 'colnames'))
    def __init__(self, **kwargs):
        intracellular_recordings_table = popargs('intracellular_recordings_table', kwargs)
        # Define default name and description settings
        kwargs['name'] = 'simultaneous_recordings'
        kwargs['description'] = ('A table for grouping different intracellular recordings from the'
                                 'IntracellularRecordingsTable table together that were recorded simultaneously '
                                 'from different electrodes.')
        # Initialize the DynamicTable
        call_docval_func(super().__init__, kwargs)
        if self['recordings'].target.table is None:
            if intracellular_recordings_table is not None:
                self['recordings'].target.table = intracellular_recordings_table
            else:
                raise ValueError("intracellular_recordings constructor argument required")

    @docval({'name': 'recordings',
             'type': 'array_data',
             'doc': 'the indices of the recordings belonging to this simultaneous recording',
             'default': None},
            returns='Integer index of the row that was added to this table',
            rtype=int,
            allow_extra=True)
    def add_simultaneous_recording(self, **kwargs):
        """
        Add a single Sweep consisting of one-or-more recordings and associated custom
        SimultaneousRecordingsTable metadata to the table.
        """
        # Check recordings
        recordings = getargs('recordings', kwargs)
        if recordings is None:
            kwargs['recordings'] = []
        _ = super().add_row(enforce_unique_id=True, **kwargs)
        return len(self.id) - 1


@register_class('SequentialRecordingsTable', namespace)
class SequentialRecordingsTable(DynamicTable, HierarchicalDynamicTableMixin):
    """
    A table for grouping different intracellular recording simultaneous_recordings from the
    SimultaneousRecordingsTable table together. This is typically used to group together simultaneous_recordings
    where the a sequence of stimuli of the same type with varying parameters
    have been presented in a sequence.
    """

    __columns__ = (
        {'name': 'simultaneous_recordings',
         'description': 'Column with a references to one or more rows in the SimultaneousRecordingsTable table',
         'required': True,
         'index': True,
         'table': True},
        {'name': 'stimulus_type',
         'description': 'Column storing the type of stimulus used for the sequential recording',
         'required': True,
         'index': False,
         'table': False}
    )

    @docval({'name': 'simultaneous_recordings_table',
             'type': SimultaneousRecordingsTable,
             'doc': 'the SimultaneousRecordingsTable table that the simultaneous_recordings '
                    'column indexes. May be None when reading the Container from file as the '
                    'table attribute is already populated in this case but otherwise this is required.',
             'default': None},
            *get_docval(DynamicTable.__init__, 'id', 'columns', 'colnames'))
    def __init__(self, **kwargs):
        simultaneous_recordings_table = popargs('simultaneous_recordings_table', kwargs)
        # Define defaultb name and description settings
        kwargs['name'] = 'sequential_recordings'
        kwargs['description'] = ('A table for grouping different intracellular recording simultaneous_recordings '
                                 'from the SimultaneousRecordingsTable table together. This is typically used to '
                                 'group together simultaneous_recordings where the a sequence of stimuli of the '
                                 'same type with varying parameters have been presented in a sequence.')
        # Initialize the DynamicTable
        call_docval_func(super().__init__, kwargs)
        if self['simultaneous_recordings'].target.table is None:
            if simultaneous_recordings_table is not None:
                self['simultaneous_recordings'].target.table = simultaneous_recordings_table
            else:
                raise ValueError('simultaneous_recordings_table constructor argument required')

    @docval({'name': 'stimulus_type',
             'type': str,
             'doc': 'the type of stimulus used for the sequential recording'},
            {'name': 'simultaneous_recordings',
             'type': 'array_data',
             'doc': 'the indices of the simultaneous_recordings belonging to this sequential recording',
             'default': None},
            returns='Integer index of the row that was added to this table',
            rtype=int,
            allow_extra=True)
    def add_sequential_recording(self, **kwargs):
        """
        Add a sequential recording (i.e., one row)  consisting of one-or-more recording simultaneous_recordings
        and associated custom sequential recording  metadata to the table.
        """
        # Check recordings
        simultaneous_recordings = getargs('simultaneous_recordings', kwargs)
        if simultaneous_recordings is None:
            kwargs[''] = []
        _ = super().add_row(enforce_unique_id=True, **kwargs)
        return len(self.id) - 1


@register_class('RepetitionsTable', namespace)
class RepetitionsTable(DynamicTable, HierarchicalDynamicTableMixin):
    """
    A table for grouping different intracellular recording sequential recordings together.
    With each SweepSequence typically representing a particular type of stimulus, the
    RepetitionsTable table is typically used to group sets of stimuli applied in sequence.
    """

    __columns__ = (
        {'name': 'sequential_recordings',
         'description': 'Column with a references to one or more rows in the SequentialRecordingsTable table',
         'required': True,
         'index': True,
         'table': True},
    )

    @docval({'name': 'sequential_recordings_table',
             'type': SequentialRecordingsTable,
             'doc': 'the SequentialRecordingsTable table that the sequential_recordings column indexes. May '
                    'be None when reading the Container from file as the table attribute is already populated '
                    'in this case but otherwise this is required.',
             'default': None},
            *get_docval(DynamicTable.__init__, 'id', 'columns', 'colnames'))
    def __init__(self, **kwargs):
        sequential_recordings_table = popargs('sequential_recordings_table', kwargs)
        # Define default name and description settings
        kwargs['name'] = 'repetitions'
        kwargs['description'] = ('A table for grouping different intracellular recording sequential recordings '
                                 'together. With each SimultaneousRecording typically representing a particular type '
                                 'of stimulus, the RepetitionsTable table is typically used to group sets '
                                 'of stimuli applied in sequence.')
        # Initialize the DynamicTable
        call_docval_func(super().__init__, kwargs)
        if self['sequential_recordings'].target.table is None:
            if sequential_recordings_table is not None:
                self['sequential_recordings'].target.table = sequential_recordings_table
            else:
                raise ValueError('sequential_recordings_table constructor argument required')

    @docval({'name': 'sequential_recordings',
             'type': 'array_data',
             'doc': 'the indices of the sequential recordings belonging to this repetition',
             'default': None},
            returns='Integer index of the row that was added to this table',
            rtype=int,
            allow_extra=True)
    def add_repetition(self, **kwargs):
        """
        Add a repetition (i.e., one row)  consisting of one-or-more recording sequential recordings
        and associated custom repetition  metadata to the table.
        """
        # Check recordings
        sequential_recordings = getargs('sequential_recordings', kwargs)
        if sequential_recordings is None:
            kwargs['sequential_recordings'] = []
        _ = super().add_row(enforce_unique_id=True, **kwargs)
        return len(self.id) - 1


@register_class('ExperimentalConditionsTable', namespace)
class ExperimentalConditionsTable(DynamicTable, HierarchicalDynamicTableMixin):
    """
    A table for grouping different intracellular recording repetitions together that
    belong to the same experimental conditions.
    """

    __columns__ = (
        {'name': 'repetitions',
         'description': 'Column with a references to one or more rows in the RepetitionsTable table',
         'required': True,
         'index': True,
         'table': True},
    )

    @docval({'name': 'repetitions_table',
             'type': RepetitionsTable,
             'doc': 'the RepetitionsTable table that the repetitions column indexes',
             'default': None},
            *get_docval(DynamicTable.__init__, 'id', 'columns', 'colnames'))
    def __init__(self, **kwargs):
        repetitions_table = popargs('repetitions_table', kwargs)
        # Define default name and description settings
        kwargs['name'] = 'experimental_conditions'
        kwargs['description'] = ('A table for grouping different intracellular recording repetitions together that '
                                 'belong to the same experimental experimental_conditions.')
        # Initialize the DynamicTable
        call_docval_func(super().__init__, kwargs)
        if self['repetitions'].target.table is None:
            if repetitions_table is not None:
                self['repetitions'].target.table = repetitions_table
            else:
                raise ValueError('repetitions_table constructor argument required')

    @docval({'name': 'repetitions',
             'type': 'array_data',
             'doc': 'the indices of the repetitions  belonging to this condition',
             'default': None},
            returns='Integer index of the row that was added to this table',
            rtype=int,
            allow_extra=True)
    def add_experimental_condition(self, **kwargs):
        """
        Add a condition (i.e., one row)  consisting of one-or-more recording repetitions of sequential recordings
        and associated custom experimental_conditions  metadata to the table.
        """
        # Check recordings
        repetitions = getargs('repetitions', kwargs)
        if repetitions is None:
            kwargs['repetitions'] = []
        _ = super().add_row(enforce_unique_id=True, **kwargs)
        return len(self.id) - 1


@register_class('ICEphysFile', namespace)
class ICEphysFile(NWBFile):
    """
    Extension of the NWBFile class to allow placing the new icephys
    metadata types in /general/intracellular_ephys in the NWBFile
    NOTE: If this proposal for extension to NWB gets merged with
    the core schema, then this type would be removed and the
    NWBFile specification updated instead
    """

    __nwbfields__ = ({'name': 'intracellular_recordings',
                      'child': True,
                      'required_name': 'intracellular_recordings',
                      'doc': 'IntracellularRecordingsTable table to group together a stimulus and response '
                             'from a single intracellular electrode and a single simultaneous recording.'},
                     {'name': 'icephys_simultaneous_recordings',
                      'child': True,
                      'required_name': 'simultaneous_recordings',
                      'doc': 'SimultaneousRecordingsTable table for grouping different intracellular recordings from'
                             'the IntracellularRecordingsTable table together that were recorded simultaneously '
                             'from different electrodes'},
                     {'name': 'icephys_sequential_recordings',
                      'child': True,
                      'required_name': 'sequential_recordings',
                      'doc': 'A table for grouping different simultaneous intracellular recording from the '
                             'SimultaneousRecordingsTable table together. This is typically used to group '
                             'together simultaneous recordings where the a sequence of stimuli of the same '
                             'type with varying parameters have been presented in a sequence.'},
                     {'name': 'icephys_repetitions',
                      'child': True,
                      'required_name': 'repetitions',
                      'doc': 'A table for grouping different intracellular recording sequential recordings together.'
                             'With each SweepSequence typically representing a particular type of stimulus, the '
                             'RepetitionsTable table is typically used to group sets of stimuli applied in sequence.'},
                     {'name': 'icephys_experimental_conditions',
                      'child': True,
                      'required_name': 'experimental_conditions',
                      'doc': 'A table for grouping different intracellular recording repetitions together that '
                             'belong to the same experimental experimental_conditions.'},
                     )

    @docval(*get_docval(NWBFile.__init__),
            {'name': 'intracellular_recordings', 'type': IntracellularRecordingsTable, 'default': None,
             'doc': 'the IntracellularRecordingsTable table that belongs to this NWBFile'},
            {'name': 'icephys_simultaneous_recordings', 'type': SimultaneousRecordingsTable, 'default': None,
             'doc': 'the SimultaneousRecordingsTable table that belongs to this NWBFile'},
            {'name': 'icephys_sequential_recordings', 'type': SequentialRecordingsTable, 'default': None,
             'doc': 'the SequentialRecordingsTable table that belongs to this NWBFile'},
            {'name': 'icephys_repetitions', 'type': RepetitionsTable, 'default': None,
             'doc': 'the RepetitionsTable table that belongs to this NWBFile'},
            {'name': 'icephys_experimental_conditions', 'type': ExperimentalConditionsTable, 'default': None,
             'doc': 'the ExperimentalConditionsTable table that belongs to this NWBFile'},
            {'name': 'ic_filtering', 'type': str, 'default': None,
             'doc': '[DEPRECATED] Use IntracellularElectrode.filtering instead. Description of filtering used.'})
    def __init__(self, **kwargs):
        # Get the arguments to pass to NWBFile and remove arguments custum to this class
        intracellular_recordings = kwargs.pop('intracellular_recordings', None)
        icephys_simultaneous_recordings = kwargs.pop('icephys_simultaneous_recordings', None)
        icephys_sequential_recordings = kwargs.pop('icephys_sequential_recordings', None)
        icephys_repetitions = kwargs.pop('icephys_repetitions', None)
        icephys_experimental_conditions = kwargs.pop('icephys_experimental_conditions', None)
        if kwargs.get('sweep_table') is not None:
            warnings.warn("Use of SweepTable is deprecated. Use the intracellular_recordings, "
                          "simultaneous_recordings, sequential_recordings, repetitions and/or "
                          "experimental_conditions table(s) instead.", DeprecationWarning)
        # Initialize the NWBFile parent class
        pargs, pkwargs = fmt_docval_args(super().__init__, kwargs)
        super().__init__(*pargs, **pkwargs)
        # Set ic filtering if requested
        self.ic_filtering = kwargs.get('ic_filtering')
        # Set the intracellular_recordings if available
        setattr(self, 'intracellular_recordings', intracellular_recordings)
        setattr(self, 'icephys_simultaneous_recordings', icephys_simultaneous_recordings)
        setattr(self, 'icephys_sequential_recordings', icephys_sequential_recordings)
        setattr(self, 'icephys_repetitions', icephys_repetitions)
        setattr(self, 'icephys_experimental_conditions', icephys_experimental_conditions)

    @property
    def ic_filtering(self):
        return self.fields.get('ic_filtering')

    @ic_filtering.setter
    def ic_filtering(self, val):
        if val is not None:
            warnings.warn("Use of ic_filtering is deprecated. Use the IntracellularElectrode.filtering"
                          "field instead", DeprecationWarning)
            self.fields['ic_filtering'] = val

    @docval(*get_docval(NWBFile.add_stimulus),
            {'name': 'use_sweep_table', 'type': bool, 'default': False, 'doc': 'Use the deprecated SweepTable'})
    def add_stimulus(self, **kwargs):
        """
        Overwrite behavior from NWBFile to avoid use of the deprecated SweepTable
        """
        timeseries = popargs('timeseries', kwargs)
        self._add_stimulus_internal(timeseries)
        use_sweep_table = popargs('use_sweep_table', kwargs)
        if use_sweep_table:
            if self.sweep_table is None:
                warnings.warn("Use of SweepTable is deprecated. Use the IntracellularRecordingsTable, "
                              "SimultaneousRecordingsTable tables instead. See the add_intracellular_recordings, "
                              "add_icephsy_simultaneous_recording, add_icephys_sequential_recording, "
                              "add_icephys)repetition, add_icephys_condition functions.",
                              DeprecationWarning)
            self._update_sweep_table(timeseries)

    @docval(*get_docval(NWBFile.add_stimulus),
            {'name': 'use_sweep_table', 'type': bool, 'default': False, 'doc': 'Use the deprecated SweepTable'})
    def add_stimulus_template(self, **kwargs):
        """
        Overwrite behavior from NWBFile to avoid use of the deprecated SweepTable
        """
        timeseries = popargs('timeseries', kwargs)
        self._add_stimulus_template_internal(timeseries)
        use_sweep_table = popargs('use_sweep_table', kwargs)
        if use_sweep_table:
            if self.sweep_table is None:
                warnings.warn("Use of SweepTable is deprecated. Use the IntracellularRecordingsTable, "
                              "SimultaneousRecordingsTable tables instead. See the add_intracellular_recordings, "
                              "add_icephsy_simultaneous_recording, add_icephys_sequential_recording, "
                              "add_icephys)repetition, add_icephys_condition functions.",
                              DeprecationWarning)
            self._update_sweep_table(timeseries)

    @docval(*get_docval(NWBFile.add_acquisition),
            {'name': 'use_sweep_table', 'type': bool, 'default': False, 'doc': 'Use the deprecated SweepTable'})
    def add_acquisition(self, **kwargs):
        """
        Overwrite behavior from NWBFile to avoid use of the deprecated SweepTable
        """
        nwbdata = popargs('nwbdata', kwargs)
        self._add_acquisition_internal(nwbdata)
        use_sweep_table = popargs('use_sweep_table', kwargs)
        if use_sweep_table:
            if self.sweep_table is None:
                warnings.warn("Use of SweepTable is deprecated. Use the IntracellularRecordingsTable, "
                              "SimultaneousRecordingsTable tables instead. See the add_intracellular_recordings, "
                              "add_icephsy_simultaneous_recording, add_icephys_sequential_recording, "
                              "add_icephys)repetition, add_icephys_condition functions.",
                              DeprecationWarning)
            self._update_sweep_table(nwbdata)

    @docval(returns='The NWBFile.intracellular_recordings table', rtype=IntracellularRecordingsTable)
    def get_intracellular_recordings(self):
        """
        Get the NWBFile.intracellular_recordings table.

        In contrast to NWBFile.intracellular_recordings, this function will create the
        IntracellularRecordingsTable table if not yet done, whereas NWBFile.intracellular_recordings
        will return None if the table is currently not being used.
        """
        if self.intracellular_recordings is None:
            self.intracellular_recordings = IntracellularRecordingsTable()
        return self.intracellular_recordings

    @docval(*get_docval(IntracellularRecordingsTable.add_recording),
            returns='Integer index of the row that was added to IntracellularRecordingsTable',
            rtype=int,
            allow_extra=True)
    def add_intracellular_recording(self, **kwargs):
        """
        Add a intracellular recording to the intracellular_recordings table. If the
        electrode, stimulus, and/or response do not exsist yet in the NWBFile, then
        they will be added to this NWBFile before adding them to the table.
        """
        # Add the stimulus, response, and electrode to the file if they don't exist yet
        stimulus, response, electrode = getargs('stimulus', 'response', 'electrode', kwargs)
        if (stimulus is not None and
                (stimulus.name not in self.stimulus and
                 stimulus.name not in self.stimulus_template)):
            self.add_stimulus(stimulus, use_sweep_table=False)
        if response is not None and response.name not in self.acquisition:
            self.add_acquisition(response, use_sweep_table=False)
        if electrode is not None and electrode.name not in self.icephys_electrodes:
            self.add_icephys_electrode(electrode)
        # make sure the intracellular recordings table exists and if not create it using get_intracellular_recordings
        # Add the recoding to the intracellular_recordings table
        return call_docval_func(self.get_intracellular_recordings().add_recording, kwargs)

    @docval(returns='The NWBFile.icephys_simultaneous_recordings table', rtype=SimultaneousRecordingsTable)
    def get_icephys_simultaneous_recordings(self):
        """
        Get the NWBFile.icephys_simultaneous_recordings table.

        In contrast to NWBFile.icephys_simultaneous_recordings, this function will create the
        SimultaneousRecordingsTable table if not yet done, whereas NWBFile.icephys_simultaneous_recordings
        will return None if the table is currently not being used.
        """
        if self.icephys_simultaneous_recordings is None:
            self.icephys_simultaneous_recordings = SimultaneousRecordingsTable(self.get_intracellular_recordings())
        return self.icephys_simultaneous_recordings

    @docval(*get_docval(SimultaneousRecordingsTable.add_simultaneous_recording),
            returns='Integer index of the row that was added to SimultaneousRecordingsTable',
            rtype=int,
            allow_extra=True)
    def add_icephys_simultaneous_recording(self, **kwargs):
        """
        Add a new simultaneous recording to the icephys_simultaneous_recordings table
        """
        return call_docval_func(self.get_icephys_simultaneous_recordings().add_simultaneous_recording, kwargs)

    @docval(returns='The NWBFile.icephys_sequential_recordings table', rtype=SequentialRecordingsTable)
    def get_icephys_sequential_recordings(self):
        """
        Get the NWBFile.icephys_sequential_recordings table.

        In contrast to NWBFile.icephys_sequential_recordings, this function will create the
        IntracellularRecordingsTable table if not yet done, whereas NWBFile.icephys_sequential_recordings
        will return None if the table is currently not being used.
        """
        if self.icephys_sequential_recordings is None:
            self.icephys_sequential_recordings = SequentialRecordingsTable(self.get_icephys_simultaneous_recordings())
        return self.icephys_sequential_recordings

    @docval(*get_docval(SequentialRecordingsTable.add_sequential_recording),
            returns='Integer index of the row that was added to SequentialRecordingsTable',
            rtype=int,
            allow_extra=True)
    def add_icephys_sequential_recording(self, **kwargs):
        """
        Add a new sequential recording to the icephys_sequential_recordings table
        """
        self.get_icephys_sequential_recordings()
        return call_docval_func(self.icephys_sequential_recordings.add_sequential_recording, kwargs)

    @docval(returns='The NWBFile.icephys_repetitions table', rtype=RepetitionsTable)
    def get_icephys_repetitions(self):
        """
        Get the NWBFile.icephys_repetitions table.

        In contrast to NWBFile.icephys_repetitions, this function will create the
        RepetitionsTable table if not yet done, whereas NWBFile.icephys_repetitions
        will return None if the table is currently not being used.
        """
        if self.icephys_repetitions is None:
            self.icephys_repetitions = RepetitionsTable(self.get_icephys_sequential_recordings())
        return self.icephys_repetitions

    @docval(*get_docval(RepetitionsTable.add_repetition),
            returns='Integer index of the row that was added to RepetitionsTable',
            rtype=int,
            allow_extra=True)
    def add_icephys_repetition(self, **kwargs):
        """
        Add a new repetition to the RepetitionsTable table
        """
        return call_docval_func(self.get_icephys_repetitions().add_repetition, kwargs)

    @docval(returns='The NWBFile.icephys_experimental_conditions table', rtype=ExperimentalConditionsTable)
    def get_icephys_experimental_conditions(self):
        """
        Get the NWBFile.icephys_experimental_conditions table.

        In contrast to NWBFile.icephys_experimental_conditions, this function will create the
        RepetitionsTable table if not yet done, whereas NWBFile.icephys_experimental_conditions
        will return None if the table is currently not being used.
        """
        if self.icephys_experimental_conditions is None:
            self.icephys_experimental_conditions = ExperimentalConditionsTable(self.get_icephys_repetitions())
        return self.icephys_experimental_conditions

    @docval(*get_docval(ExperimentalConditionsTable.add_experimental_condition),
            returns='Integer index of the row that was added to ExperimentalConditionsTable',
            rtype=int,
            allow_extra=True)
    def add_icephys_experimental_condition(self, **kwargs):
        """
        Add a new condition to the ExperimentalConditionsTable table
        """
        return call_docval_func(self.get_icephys_experimental_conditions().add_experimental_condition, kwargs)

    def get_icephys_meta_parent_table(self):
        """
        Get the top-most table in the intracellular ephys metadata table hierarchy that exists in this NWBFile.

        The intracellular ephys metadata consists of a hierarchy of DynamicTables, i.e.,
        experimental_conditions --> repetitions --> sequential_recordings -->
        simultaneous_recordings --> intracellular_recordings etc.
        In a given NWBFile not all tables may exist. This convenience functions returns the top-most
        table that exists in this file. E.g., if the file contains only the simultaneous_recordings
        and intracellular_recordings tables then the function would return the simultaneous_recordings table.
        Similarly, if the file contains all tables then it will return the experimental_conditions table.

        :returns: DynamicTable object or None
        """
        if self.icephys_experimental_conditions is not None:
            return self.icephys_experimental_conditions
        elif self.icephys_repetitions is not None:
            return self.icephys_repetitions
        elif self.icephys_sequential_recordings is not None:
            return self.icephys_sequential_recordings
        elif self.icephys_simultaneous_recordings is not None:
            return self.icephys_simultaneous_recordings
        elif self.intracellular_recordings is not None:
            return self.intracellular_recordings
        else:
            return None<|MERGE_RESOLUTION|>--- conflicted
+++ resolved
@@ -10,12 +10,9 @@
 from hdmf.utils import docval, popargs, getargs, call_docval_func, get_docval, fmt_docval_args
 import warnings
 import pandas as pd
-<<<<<<< HEAD
 from collections import OrderedDict
 from copy import copy
-=======
 import numpy as np
->>>>>>> 2ffac386
 
 namespace = 'ndx-icephys-meta'
 
